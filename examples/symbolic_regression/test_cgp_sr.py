"""
Example module to test CGP with symbolic regression problems.

Attempts to evolve a solution for the Koza-1 benchmkark which is
a quartic polynomial: x^4 + x^3 + x^2 + x

The problem is specified in the following paper:
https://dl.acm.org/doi/10.1145/2330163.2330273

Please note: This benchmark is nowadays considered a toy problem and
no serious benchmark. It only serves as an example for SR as an application
domain for TinyverseGP:
"""

from gp.tiny_cgp import *
from gp.problem import BlackBox
from benchmark.symbolic_regression.sr_benchmark import SRBenchmark
from gp.functions import *
from gp.loss import *
from gp.tinyverse import Var, Const

functions = [ADD, SUB, MUL, DIV]
terminals = [Var(0), Const(1)]

config = CGPConfig(
    num_jobs=1,
    max_generations=100,
    stopping_criteria=1e-6,
    minimizing_fitness=True,
    ideal_fitness=1e-6,
    silent_algorithm=False,
    silent_evolver=False,
    minimalistic_output=True,
    num_functions=len(functions),
    max_arity=2,
    num_inputs=1,
    num_outputs=1,
    num_function_nodes=10,
    report_interval=1,
    max_time=60,
<<<<<<< HEAD
=======
    global_seed=42,
    checkpoint_interval=10,
    checkpoint_dir='examples/checkpoint',
    experiment_name='sr_cgp'
>>>>>>> c863c476
)

hyperparameters = CGPHyperparameters(
    mu=1,
    lmbda=32,
    population_size=33,
    levels_back=len(terminals),
    mutation_rate=0.1,
    strict_selection=True,
)

loss = absolute_distance
benchmark = SRBenchmark()
data, actual = benchmark.generate("KOZA3")

problem = BlackBox(data, actual, loss, 1e-6, True)

cgp = TinyCGP(functions, terminals, config, hyperparameters)
cgp.evolve(problem)<|MERGE_RESOLUTION|>--- conflicted
+++ resolved
@@ -38,13 +38,10 @@
     num_function_nodes=10,
     report_interval=1,
     max_time=60,
-<<<<<<< HEAD
-=======
     global_seed=42,
     checkpoint_interval=10,
     checkpoint_dir='examples/checkpoint',
     experiment_name='sr_cgp'
->>>>>>> c863c476
 )
 
 hyperparameters = CGPHyperparameters(
