--- conflicted
+++ resolved
@@ -29,13 +29,10 @@
     num_function_nodes=10,
     report_interval=1,
     max_time=60,
-<<<<<<< HEAD
-=======
     global_seed=42,
     checkpoint_interval=10,
     checkpoint_dir='examples/checkpoint',
     experiment_name='sr_cgp'
->>>>>>> c863c476
 )
 
 hyperparameters = CGPHyperparameters(
@@ -60,14 +57,7 @@
 opt_hyperparameters = interface.optimise(cgp, trials)
 print(opt_hyperparameters)
 
-<<<<<<< HEAD
-config.silent_algorithm = False
-config.silent_evolver = False
-cgp = TinyCGP(problem, functions, terminals, config, opt_hyperparameters)
-cgp.evolve()
-=======
 config.silent_algorithm=False
 config.silent_evolver=False
 cgp = TinyCGP(functions, terminals, config, opt_hyperparameters)
-cgp.evolve(problem)
->>>>>>> c863c476
+cgp.evolve(problem)