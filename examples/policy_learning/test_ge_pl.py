--- conflicted
+++ resolved
@@ -39,13 +39,10 @@
     num_outputs=4,
     report_interval=1,
     max_time=60,
-<<<<<<< HEAD
-=======
     global_seed=42,
     checkpoint_interval=10,
     checkpoint_dir='examples/checkpoint',
     experiment_name='pl_ge'
->>>>>>> c863c476
 )
 
 hyperparameters = GEHyperparameters(
