--- conflicted
+++ resolved
@@ -60,13 +60,10 @@
     num_function_nodes=100,
     report_interval=1,
     max_time=99999,
-<<<<<<< HEAD
-=======
     global_seed=42,
     checkpoint_interval=10,
     checkpoint_dir='examples/checkpoint',
     experiment_name='pl_cgp'
->>>>>>> c863c476
 )
 
 hyperparameters = CGPHyperparameters(
