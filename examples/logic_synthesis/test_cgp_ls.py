--- conflicted
+++ resolved
@@ -18,11 +18,7 @@
 from gp.loss import *
 from gp.tinyverse import Var
 
-<<<<<<< HEAD
-benchmark = LSBenchmark("../../data/logic_synthesis/plu/add3.plu")
-=======
 benchmark = LSBenchmark('data/logic_synthesis/plu/add3.plu')
->>>>>>> c863c476
 benchmark.generate()
 truth_table = benchmark.get_truth_table()
 num_inputs = benchmark.benchmark.num_inputs
@@ -47,13 +43,10 @@
     num_function_nodes=10,
     report_interval=1,
     max_time=60,
-<<<<<<< HEAD
-=======
     global_seed=42,
     checkpoint_interval=10,
     checkpoint_dir='examples/checkpoint',
     experiment_name='logic_cgp'
->>>>>>> c863c476
 )
 
 hyperparameters = CGPHyperparameters(
