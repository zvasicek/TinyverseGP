"""
Example module to test GE with logic synthesis problems.

Evolves a symbolic expression for a boolean function that
is presented as a compressed or uncompressed truth table.

The logic synthesis benchmark files are located in the data folder.

The provided benchmarks are taken from the General Boolean Function Benchmark Suite (GFBS):

https://dl.acm.org/doi/10.1145/3594805.3607131
"""

from benchmark.logic_synthesis.ls_benchmark import LSBenchmark
from gp.tiny_ge import *
from gp.functions import *
from gp.loss import *
from gp.problem import BlackBox

benchmark = LSBenchmark("data/logic_synthesis/plu/add3.plu")
benchmark.generate()
truth_table = benchmark.get_truth_table()
num_inputs = benchmark.benchmark.num_inputs
num_outputs = benchmark.benchmark.num_outputs


config = GPConfig(
    num_jobs=1,
    max_generations=100,
    stopping_criteria=1e-6,
    minimizing_fitness=True,  # this should be used from the problem instance
    ideal_fitness=1e-6,  # this should be used from the problem instance
    silent_algorithm=False,
    silent_evolver=False,
    minimalistic_output=True,
    num_outputs=num_outputs,
    report_interval=1,
    max_time=60,
<<<<<<< HEAD
=======
    global_seed=42,
    checkpoint_interval=10,
    checkpoint_dir='examples/checkpoint',
    experiment_name='logic_ge'
>>>>>>> c863c476
)

hyperparameters = GEHyperparameters(
    pop_size=100,
    genome_length=40,
    codon_size=1000,
    cx_rate=0.9,
    mutation_rate=0.1,
    tournament_size=2,
    penalty_value=99999,
)

loss = hamming_distance_bitwise
data = truth_table.inputs
actual = truth_table.outputs
problem = BlackBox(data, actual, loss, 0, True)

functions = [AND, OR, NAND, NOR, NOT]
arguments = ["x"]
grammar = {
    "<expr>": [
        "AND(<expr>, <expr>)",
        "OR(<expr>, <expr>)",
        "NAND(<expr>, <expr>)",
        "NOR(<expr>, <expr>)",
        "NOT(<expr>)",
        "<d>",
        "x",
    ],
    "<d>": ["1", "2", "3", "4", "5", "6", "7", "8", "9", "0"],
}

<<<<<<< HEAD
ge = TinyGE(problem, functions, grammar, arguments, config, hyperparameters)
ge.evolve()

=======
ge = TinyGE(functions, grammar, arguments, config, hyperparameters)
ge.evolve(problem)

>>>>>>> c863c476
<|MERGE_RESOLUTION|>--- conflicted
+++ resolved
@@ -1,86 +1,77 @@
-"""
-Example module to test GE with logic synthesis problems.
-
-Evolves a symbolic expression for a boolean function that
-is presented as a compressed or uncompressed truth table.
-
-The logic synthesis benchmark files are located in the data folder.
-
-The provided benchmarks are taken from the General Boolean Function Benchmark Suite (GFBS):
-
-https://dl.acm.org/doi/10.1145/3594805.3607131
-"""
-
-from benchmark.logic_synthesis.ls_benchmark import LSBenchmark
-from gp.tiny_ge import *
-from gp.functions import *
-from gp.loss import *
-from gp.problem import BlackBox
-
-benchmark = LSBenchmark("data/logic_synthesis/plu/add3.plu")
-benchmark.generate()
-truth_table = benchmark.get_truth_table()
-num_inputs = benchmark.benchmark.num_inputs
-num_outputs = benchmark.benchmark.num_outputs
-
-
-config = GPConfig(
-    num_jobs=1,
-    max_generations=100,
-    stopping_criteria=1e-6,
-    minimizing_fitness=True,  # this should be used from the problem instance
-    ideal_fitness=1e-6,  # this should be used from the problem instance
-    silent_algorithm=False,
-    silent_evolver=False,
-    minimalistic_output=True,
-    num_outputs=num_outputs,
-    report_interval=1,
-    max_time=60,
-<<<<<<< HEAD
-=======
-    global_seed=42,
-    checkpoint_interval=10,
-    checkpoint_dir='examples/checkpoint',
-    experiment_name='logic_ge'
->>>>>>> c863c476
-)
-
-hyperparameters = GEHyperparameters(
-    pop_size=100,
-    genome_length=40,
-    codon_size=1000,
-    cx_rate=0.9,
-    mutation_rate=0.1,
-    tournament_size=2,
-    penalty_value=99999,
-)
-
-loss = hamming_distance_bitwise
-data = truth_table.inputs
-actual = truth_table.outputs
-problem = BlackBox(data, actual, loss, 0, True)
-
-functions = [AND, OR, NAND, NOR, NOT]
-arguments = ["x"]
-grammar = {
-    "<expr>": [
-        "AND(<expr>, <expr>)",
-        "OR(<expr>, <expr>)",
-        "NAND(<expr>, <expr>)",
-        "NOR(<expr>, <expr>)",
-        "NOT(<expr>)",
-        "<d>",
-        "x",
-    ],
-    "<d>": ["1", "2", "3", "4", "5", "6", "7", "8", "9", "0"],
-}
-
-<<<<<<< HEAD
-ge = TinyGE(problem, functions, grammar, arguments, config, hyperparameters)
-ge.evolve()
-
-=======
-ge = TinyGE(functions, grammar, arguments, config, hyperparameters)
-ge.evolve(problem)
-
->>>>>>> c863c476
+"""
+Example module to test GE with logic synthesis problems.
+
+Evolves a symbolic expression for a boolean function that
+is presented as a compressed or uncompressed truth table.
+
+The logic synthesis benchmark files are located in the data folder.
+
+The provided benchmarks are taken from the General Boolean Function Benchmark Suite (GFBS):
+
+https://dl.acm.org/doi/10.1145/3594805.3607131
+"""
+
+from benchmark.logic_synthesis.ls_benchmark import LSBenchmark
+from gp.tiny_ge import *
+from gp.functions import *
+from gp.loss import *
+from gp.problem import BlackBox
+
+benchmark = LSBenchmark("data/logic_synthesis/plu/add3.plu")
+benchmark.generate()
+truth_table = benchmark.get_truth_table()
+num_inputs = benchmark.benchmark.num_inputs
+num_outputs = benchmark.benchmark.num_outputs
+
+
+config = GPConfig(
+    num_jobs=1,
+    max_generations=100,
+    stopping_criteria=1e-6,
+    minimizing_fitness=True,  # this should be used from the problem instance
+    ideal_fitness=1e-6,  # this should be used from the problem instance
+    silent_algorithm=False,
+    silent_evolver=False,
+    minimalistic_output=True,
+    num_outputs=num_outputs,
+    report_interval=1,
+    max_time=60,
+    global_seed=42,
+    checkpoint_interval=10,
+    checkpoint_dir='examples/checkpoint',
+    experiment_name='logic_ge'
+)
+
+hyperparameters = GEHyperparameters(
+    pop_size=100,
+    genome_length=40,
+    codon_size=1000,
+    cx_rate=0.9,
+    mutation_rate=0.1,
+    tournament_size=2,
+    penalty_value=99999,
+)
+
+loss = hamming_distance_bitwise
+data = truth_table.inputs
+actual = truth_table.outputs
+problem = BlackBox(data, actual, loss, 0, True)
+
+functions = [AND, OR, NAND, NOR, NOT]
+arguments = ["x"]
+grammar = {
+    "<expr>": [
+        "AND(<expr>, <expr>)",
+        "OR(<expr>, <expr>)",
+        "NAND(<expr>, <expr>)",
+        "NOR(<expr>, <expr>)",
+        "NOT(<expr>)",
+        "<d>",
+        "x",
+    ],
+    "<d>": ["1", "2", "3", "4", "5", "6", "7", "8", "9", "0"],
+}
+
+
+ge = TinyGE(functions, grammar, arguments, config, hyperparameters)
+ge.evolve(problem)