--- conflicted
+++ resolved
@@ -2,21 +2,12 @@
 This file contains the SRBench class which is used to define the configuration of the symbolic regression benchmarking problem.
 """
 
-<<<<<<< HEAD
-from gp.functions import ADD, SUB, MUL, DIV
-from gp.tinyverse import Const, Var, GPConfig, GPHyperparameters
-from gp.tiny_cgp import CGPConfig, CGPHyperparameters, TinyCGP
-from gp.tiny_tgp import TinyTGP
-from gp.loss import euclidean_distance
-from gp.problem import Problem, BlackBox
-=======
 from src.gp.functions import ADD, SUB, MUL, DIV, EXP, LOG, SQRT, SQR, CUBE
 from src.gp.tinyverse import Const, Var, GPConfig, GPHyperparameters
 from src.gp.tiny_cgp import CGPConfig, CGPHyperparameters, TinyCGP
 from src.gp.tiny_tgp import TinyTGP, TGPHyperparameters, Node
 from src.gp.loss import mean_squared_error, linear_scaling_mse, linear_scaling_coeff
 from src.gp.problem import Problem, BlackBox
->>>>>>> a19e84b9
 
 import re 
 from sklearn.base import RegressorMixin
