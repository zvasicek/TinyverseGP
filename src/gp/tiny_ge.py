--- conflicted
+++ resolved
@@ -1,410 +1,280 @@
-"""
-TinyGP: A minimalistic implementation of Grammatical Evolution GE for
-         TinyverseGP.
-"""
-
-import random
-import copy
-import time
-import re
-from gp.problem import *
-from gp.tinyverse import *
-
-
-@dataclass
-class GEHyperparameters(GPHyperparameters):
-    """
-    Specialized hyperparameter configuration space for GE.
-    """
-
-    genome_length: int
-    codon_size: int
-    penalty_value: float
-
-    def __post_init__(self):
-        GPHyperparameters.__post_init__(self)
-
-
-class GEIndividual(GPIndividual):
-    genome: list[int]
-    fitness: any
-
-    def __init__(self, genome_: list[int], fitness_: any = None):
-        GPIndividual.__init__(self, genome_, fitness_)
-
-
-    def serialize_genome(self):
-        return self.genome
-
-    def deserialize_genome(self, genome_):
-        self.genome = genome_
-
-class TinyGE(GPModel):
-    """
-    Main class of the tiny GE module that derives from GPModel and
-    implements all related fundamental mechanisms to run GE.
-    """
-
-    config: Config
-    hyperparameters: Hyperparameters
-    problem: Problem
-    functions: list[Function]
-
-<<<<<<< HEAD
-    def __init__(
-        self,
-        problem_: object,
-        functions_: list[Function],
-        grammar_: dict,
-        arguments_: list[str],
-        config: Config,
-        hyperparameters: Hyperparameters,
-    ):
-        self.functions = {
-            f.name.upper(): f.function for f in functions_
-        }  # the list of functions to that could be used in the grammar                                 # TODO: Adjust to updates in the framework
-        self.grammar = grammar_  # the defined grammar
-        self.arguments = arguments_  # the arguments for the functions to be generated
-        self.problem = problem_  # an instance to a problem. This allows us to handle different problems transparently
-        self.hyperparameters = hyperparameters  # hyperparameters
-        self.config = config  # overall configuration
-=======
-    def __init__(self, functions_: list[Function], grammar_: dict, arguments_: list[str], config: Config, hyperparameters: Hyperparameters):
-        super().__init__(config, hyperparameters)
-        self.functions = {f.name.upper(): f.function for f in functions_} # the list of functions to that could be used in the grammar                                 # TODO: Adjust to updates in the framework
-        self.grammar = grammar_ # the defined grammar
-        self.arguments = arguments_ # the arguments for the functions to be generated
-        self.hyperparameters = hyperparameters # hyperparameters
-        self.config = config # overall configuration
->>>>>>> c863c476
-        self.best_individual = None  # to keep the best program found so far
-        self.num_evaluations = 0  # counter of number of evaluations
-
-        # initial population using uniform initialization
-<<<<<<< HEAD
-        self.population = [
-            GEIndividual(genome, 0.0)
-            for genome in self.init_uniform(
-                self.hyperparameters.pop_size,
-                self.hyperparameters.genome_length,
-                self.hyperparameters.codon_size,
-            )
-        ]
-
-        self.evaluate()  # evaluates the initial population
-=======
-        self.population = [GEIndividual(genome, None) for genome in self.init_uniform(self.hyperparameters.pop_size, self.hyperparameters.genome_length, self.hyperparameters.codon_size)]
-
-        #self.evaluate() # evaluates the initial population
->>>>>>> c863c476
-
-    def init_uniform(self, num_pop: int, max_genome_length: int, codon_size: int):
-        """
-        Initialize the population uniformly. It will create one genome per output.
-
-        :return: a list of lists
-        """
-        pop = []
-        for _ in range(num_pop):
-            pop.append(
-                [random.randint(0, codon_size) for _ in range(max_genome_length)]
-            )
-        return pop
-
-<<<<<<< HEAD
-    def evaluate(self) -> float:
-        """
-        Triggers the evaluation of the whole population.
-
-        :return: a `float` value of the best fitness
-        """
-        best = None
-        # For each individual in the population
-        for ix, individual in enumerate(self.population):
-            genome = individual.genome  # extract the genome
-            fitness = self.evaluate_individual(genome)  # evaluate it
-            self.population[ix] = GEIndividual(genome, fitness)  # assign the fitness
-            # update the population best solution
-            if best is None or self.problem.is_better(fitness, best):
-                best = fitness
-            # update the best solution of all time
-            if self.best_individual is None or self.problem.is_better(
-                fitness, self.best_individual.fitness
-            ):
-                self.best_individual = GEIndividual(genome, fitness)
-        return best
-
-    def evaluate_individual(self, genome: list[int]) -> float:
-        """
-=======
-
-    def evaluate_individual(self, genome:list[int], problem) -> float:
-        '''
->>>>>>> c863c476
-        Evaluate a single individual `genome`.
-
-        :return: a `float` representing the fitness of that individual.
-        """
-        self.num_evaluations += 1  # update the evaluation counter
-        f = None
-        tmp_expr = self.expression(genome)
-        if "<" in tmp_expr or ">" in tmp_expr:
-            f = self.hyperparameters.penalty_value
-        else:
-<<<<<<< HEAD
-            f = self.problem.evaluate(
-                genome, self
-            )  # evaluate the solution using the problem instance
-        if self.best_individual is None or self.problem.is_better(
-            f, self.best_individual.fitness
-        ):
-=======
-            f = problem.evaluate(genome, self) # evaluate the solution using the problem instance
-        if self.best_individual is None or problem.is_better(f, self.best_individual.fitness):
->>>>>>> c863c476
-            self.best_individual = GEIndividual(genome, f)
-        return f
-
-    def eval_complexity(self, genome: list[int]) -> int:
-        '''
-        Returns the complexity of the genome.
-
-        :return: an integer representing the number of nodes in the genome.
-        '''
-        count = 0
-        tmp_genome = copy.deepcopy(genome)
-        expression = "<expr>"
-        while '<' in expression and len(tmp_genome) > 0:
-            next_non_terminal = re.search(r'<(.*?)>', expression).group(0)
-            choice = self.grammar[next_non_terminal][(tmp_genome.pop(0) % len(self.grammar[next_non_terminal]))]
-            expression = expression.replace(next_non_terminal, choice, 1)
-            count += 1
-        return count
-
-        return sum([node_size(g) for g in genome])
-
-    def is_valid(self, genome: list[int]) -> bool:
-        '''
-        Check if the genome is valid. A genome is valid if it has the same number of outputs as the problem.
-
-        :return: a boolean indicating whether the genome is valid or not.
-        '''
-        tmp_expr = self.expression(genome)
-        return '<' not in tmp_expr and '>' not in tmp_expr
-
-    def predict(self, genome: list, observation: list) -> list:
-        """
-        Predict the output of the `genome` given a single `observation`.
-
-        :return: a list of the outputs for that observation
-        """
-
-        def evaluate_expression(
-            expr: str, func_dict: list, args: list[str], values: list
-        ) -> any:
-            local_vars = dict(zip(args, values))
-            return [eval(expr, func_dict, local_vars)]
-
-        tmp_expr = self.expression(
-            genome
-        )  # TODO: expression already generated in evaluate_individual() -> prevent double execution
-        return evaluate_expression(
-            tmp_expr, self.functions, self.arguments, observation
-        )
-
-    def breed(self):
-        """
-        Breed the population by first selecting a set of pair of parents and then
-        applying crossover and mutation operators.
-        """
-        # Select n pairs of parents using tournament selection, n is the population size minus 1 (so we have space for the best individual)
-        parents = [
-            [self.selection(), self.selection()]
-            for _ in range(self.hyperparameters.pop_size - 1)
-        ]
-        # replace the current population by perturbing the sampled parents
-        self.population = [self.perturb(*parent) for parent in parents]
-        # keep the best solution in the population
-        self.population.append(
-            GEIndividual(self.best_individual.genome, self.best_individual.fitness)
-        )
-
-    def perturb(self, parent1: list, parent2: list) -> list:
-        """
-        Applies the crossover and mutation operators to the parents.
-
-        :return: a list of the `genome` and `None` representing the unevaluated fitness.
-        """
-        # applies the crossover with `self.hyperparameters.cx_rate` probability, otherwise return the first parent
-        genome = (
-            self.crossover(parent1, parent2)
-            if random.random() <= self.hyperparameters.cx_rate
-            else parent1
-        )
-        # applies mutation with `self.hyperparameters.mutation_rate`
-        genome = self.mutation(
-            genome,
-            0,
-            self.hyperparameters.codon_size,
-            self.hyperparameters.mutation_rate,
-        )
-        return GEIndividual(genome, None)  # returns the unevaluated offspring
-
-    def selection(self) -> list:
-        """
-        Select a parent from the population using the tournament selection method.
-
-        :return: a selected genome.
-        """
-        # samples `self.hyperparameters.tournament_size` solutions completely at random
-<<<<<<< HEAD
-        parents = [
-            random.choice(self.population)
-            for _ in range(self.hyperparameters.tournament_size)
-        ]
-        # return the best of this sample whether it is a minimization or maximization problem
-        if self.problem.minimizing:
-=======
-        parents = [random.choice(self.population) for _ in range(self.hyperparameters.tournament_size)]
-        # return the best of this sample whether it is a minimization or maximization problem     
-        if self.config.minimizing_fitness:
->>>>>>> c863c476
-            return min(parents, key=lambda ind: ind.fitness).genome
-        else:
-            return max(parents, key=lambda ind: ind.fitness).genome
-
-    def crossover(self, p1: list, p2: list) -> list:
-        """
-        Applies onepoint crossover to the given parents.
-
-        :return: the recombined genomes.
-        """
-        parent1 = copy.deepcopy(p1)
-        parent2 = copy.deepcopy(p2)
-
-        crossover_point = random.randint(1, len(parent1) - 1)
-        child1 = parent1[:crossover_point] + parent2[crossover_point:]
-        child2 = parent2[:crossover_point] + parent1[crossover_point:]
-        return random.choice([child1, child2])
-
-    def mutation(
-        self, genome: list, min_val: int, max_val: int, mutation_rate: float
-    ) -> list:
-        """
-        Apply the int flip per codon mutation to the parent.
-
-        :return: the mutated genome.
-        """
-        mutated = copy.deepcopy(genome)
-
-        for i in range(len(mutated)):
-            if random.random() < mutation_rate:
-                old_val = mutated[i]
-                possible_values = list(range(min_val, max_val + 1))
-                possible_values.remove(old_val)
-                mutated[i] = (
-                    random.choice(possible_values) if possible_values else old_val
-                )
-
-        return mutated
-
-    def genotype_phenotype_mapping(self, grammar, genome, expression="<expr>"):
-        """
-        Maps the genotype to its phenotype.
-
-        :return: a string representation of the genome.
-        """
-        tmp_genome = copy.deepcopy(genome)
-        while "<" in expression and len(tmp_genome) > 0:
-            next_non_terminal = re.search(r"<(.*?)>", expression).group(0)
-            choice = grammar[next_non_terminal][
-                (tmp_genome.pop(0) % len(grammar[next_non_terminal]))
-            ]
-            expression = expression.replace(next_non_terminal, choice, 1)
-        return expression
-
-    def expression(self, genome: list) -> str:
-        """
-        Convert a genome into string format with the help of the grammar.
-
-        :return: expression as `str`.
-        """
-        return self.genotype_phenotype_mapping(self.grammar, genome, "<expr>")
-
-    def print_population(self):
-        """
-        Prints the entire population
-        """
-        for individual in self.population:
-            self.print_individual(individual)
-
-    def print_individual(self, individual):
-        """
-        Prints information about a single individual.
-        """
-        print(
-            "Expression: "
-            + ";".join(self.expression(individual[0]))
-            + " : Fitness: "
-            + str(individual[1])
-        )
-
-    def pipeline(self, problem):
-        """
-        Single step of TGP
-        """
-<<<<<<< HEAD
-        # measure the current time
-        t0 = time.time()
-        elapsed = 0
-        terminate = False
-        best_fitness_job = None
-        # for each job, if running parallel executions
-        for job in range(self.config.num_jobs):
-            best_fitness = None
-            # run for a maximum of generations
-            for generation in range(self.config.max_generations):
-                # breed
-                self.breed()
-                # evaluate the new population
-                best_fitness = self.evaluate()
-                # `report_generation` will handle the reporting of every generation according to the config
-                self.report_generation(
-                    silent_algorithm=self.config.silent_algorithm,
-                    generation=generation,
-                    best_fitness=best_fitness,
-                    report_interval=self.config.report_interval,
-                )
-                t1 = time.time()
-                delta = t1 - t0
-                t0 = t1
-                elapsed += delta
-                # if elapsed time is larger than the maximum time, terminate
-                if elapsed + delta >= self.config.max_time:
-                    terminate = True
-                    break
-                # if we found the ideal fitness, terminate
-                elif self.problem.is_ideal(best_fitness):
-                    terminate = True
-                    break
-            # update the current best between runs and report
-            if best_fitness_job is None or self.problem.is_better(
-                best_fitness, best_fitness_job
-            ):
-                best_fitness_job = best_fitness
-            self.report_job(
-                job=job,
-                num_evaluations=self.num_evaluations,
-                best_fitness=best_fitness_job,
-                silent_evolver=self.config.silent_evolver,
-                minimalistic_output=self.config.minimalistic_output,
-            )
-            if terminate:
-                break
-        return self.best_individual.genome
-
-=======
-        self.breed()
-        return self.evaluate(problem)
-
->>>>>>> c863c476
+"""
+TinyGP: A minimalistic implementation of Grammatical Evolution GE for
+         TinyverseGP.
+"""
+
+import random
+import copy
+import time
+import re
+from gp.problem import *
+from gp.tinyverse import *
+
+
+@dataclass
+class GEHyperparameters(GPHyperparameters):
+    """
+    Specialized hyperparameter configuration space for GE.
+    """
+
+    genome_length: int
+    codon_size: int
+    penalty_value: float
+
+    def __post_init__(self):
+        GPHyperparameters.__post_init__(self)
+
+
+class GEIndividual(GPIndividual):
+    genome: list[int]
+    fitness: any
+
+    def __init__(self, genome_: list[int], fitness_: any = None):
+        GPIndividual.__init__(self, genome_, fitness_)
+
+
+    def serialize_genome(self):
+        return self.genome
+
+    def deserialize_genome(self, genome_):
+        self.genome = genome_
+
+class TinyGE(GPModel):
+    """
+    Main class of the tiny GE module that derives from GPModel and
+    implements all related fundamental mechanisms to run GE.
+    """
+
+    config: Config
+    hyperparameters: Hyperparameters
+    problem: Problem
+    functions: list[Function]
+
+
+    def __init__(self, functions_: list[Function], grammar_: dict, arguments_: list[str], config: Config, hyperparameters: Hyperparameters):
+        super().__init__(config, hyperparameters)
+        self.functions = {f.name.upper(): f.function for f in functions_} # the list of functions to that could be used in the grammar                                 # TODO: Adjust to updates in the framework
+        self.grammar = grammar_ # the defined grammar
+        self.arguments = arguments_ # the arguments for the functions to be generated
+        self.hyperparameters = hyperparameters # hyperparameters
+        self.config = config # overall configuration
+        self.best_individual = None  # to keep the best program found so far
+        self.num_evaluations = 0  # counter of number of evaluations
+
+        # initial population using uniform initialization
+        self.population = [GEIndividual(genome, None) for genome in self.init_uniform(self.hyperparameters.pop_size, self.hyperparameters.genome_length, self.hyperparameters.codon_size)]
+
+        #self.evaluate() # evaluates the initial population
+    def init_uniform(self, num_pop: int, max_genome_length: int, codon_size: int):
+        """
+        Initialize the population uniformly. It will create one genome per output.
+
+        :return: a list of lists
+        """
+        pop = []
+        for _ in range(num_pop):
+            pop.append(
+                [random.randint(0, codon_size) for _ in range(max_genome_length)]
+            )
+        return pop
+
+    def evaluate_individual(self, genome:list[int], problem) -> float:
+        '''
+        Evaluate a single individual `genome`.
+
+        :return: a `float` representing the fitness of that individual.
+        '''
+        self.num_evaluations += 1  # update the evaluation counter
+        f = None
+        tmp_expr = self.expression(genome)
+        if "<" in tmp_expr or ">" in tmp_expr:
+            f = self.hyperparameters.penalty_value
+        else:
+            f = problem.evaluate(genome, self) # evaluate the solution using the problem instance
+        if self.best_individual is None or problem.is_better(f, self.best_individual.fitness):
+            self.best_individual = GEIndividual(genome, f)
+        return f
+
+    def eval_complexity(self, genome: list[int]) -> int:
+        '''
+        Returns the complexity of the genome.
+
+        :return: an integer representing the number of nodes in the genome.
+        '''
+        count = 0
+        tmp_genome = copy.deepcopy(genome)
+        expression = "<expr>"
+        while '<' in expression and len(tmp_genome) > 0:
+            next_non_terminal = re.search(r'<(.*?)>', expression).group(0)
+            choice = self.grammar[next_non_terminal][(tmp_genome.pop(0) % len(self.grammar[next_non_terminal]))]
+            expression = expression.replace(next_non_terminal, choice, 1)
+            count += 1
+        return count
+
+        return sum([node_size(g) for g in genome])
+
+    def is_valid(self, genome: list[int]) -> bool:
+        '''
+        Check if the genome is valid. A genome is valid if it has the same number of outputs as the problem.
+
+        :return: a boolean indicating whether the genome is valid or not.
+        '''
+        tmp_expr = self.expression(genome)
+        return '<' not in tmp_expr and '>' not in tmp_expr
+
+    def predict(self, genome: list, observation: list) -> list:
+        """
+        Predict the output of the `genome` given a single `observation`.
+
+        :return: a list of the outputs for that observation
+        """
+
+        def evaluate_expression(
+            expr: str, func_dict: list, args: list[str], values: list
+        ) -> any:
+            local_vars = dict(zip(args, values))
+            return [eval(expr, func_dict, local_vars)]
+
+        tmp_expr = self.expression(
+            genome
+        )  # TODO: expression already generated in evaluate_individual() -> prevent double execution
+        return evaluate_expression(
+            tmp_expr, self.functions, self.arguments, observation
+        )
+
+    def breed(self):
+        """
+        Breed the population by first selecting a set of pair of parents and then
+        applying crossover and mutation operators.
+        """
+        # Select n pairs of parents using tournament selection, n is the population size minus 1 (so we have space for the best individual)
+        parents = [
+            [self.selection(), self.selection()]
+            for _ in range(self.hyperparameters.pop_size - 1)
+        ]
+        # replace the current population by perturbing the sampled parents
+        self.population = [self.perturb(*parent) for parent in parents]
+        # keep the best solution in the population
+        self.population.append(
+            GEIndividual(self.best_individual.genome, self.best_individual.fitness)
+        )
+
+    def perturb(self, parent1: list, parent2: list) -> list:
+        """
+        Applies the crossover and mutation operators to the parents.
+
+        :return: a list of the `genome` and `None` representing the unevaluated fitness.
+        """
+        # applies the crossover with `self.hyperparameters.cx_rate` probability, otherwise return the first parent
+        genome = (
+            self.crossover(parent1, parent2)
+            if random.random() <= self.hyperparameters.cx_rate
+            else parent1
+        )
+        # applies mutation with `self.hyperparameters.mutation_rate`
+        genome = self.mutation(
+            genome,
+            0,
+            self.hyperparameters.codon_size,
+            self.hyperparameters.mutation_rate,
+        )
+        return GEIndividual(genome, None)  # returns the unevaluated offspring
+
+    def selection(self) -> list:
+        """
+        Select a parent from the population using the tournament selection method.
+
+        :return: a selected genome.
+        """
+        # samples `self.hyperparameters.tournament_size` solutions completely at random
+
+        parents = [random.choice(self.population) for _ in range(self.hyperparameters.tournament_size)]
+        # return the best of this sample whether it is a minimization or maximization problem     
+        if self.config.minimizing_fitness:
+            return min(parents, key=lambda ind: ind.fitness).genome
+        else:
+            return max(parents, key=lambda ind: ind.fitness).genome
+
+    def crossover(self, p1: list, p2: list) -> list:
+        """
+        Applies onepoint crossover to the given parents.
+
+        :return: the recombined genomes.
+        """
+        parent1 = copy.deepcopy(p1)
+        parent2 = copy.deepcopy(p2)
+
+        crossover_point = random.randint(1, len(parent1) - 1)
+        child1 = parent1[:crossover_point] + parent2[crossover_point:]
+        child2 = parent2[:crossover_point] + parent1[crossover_point:]
+        return random.choice([child1, child2])
+
+    def mutation(
+        self, genome: list, min_val: int, max_val: int, mutation_rate: float
+    ) -> list:
+        """
+        Apply the int flip per codon mutation to the parent.
+
+        :return: the mutated genome.
+        """
+        mutated = copy.deepcopy(genome)
+
+        for i in range(len(mutated)):
+            if random.random() < mutation_rate:
+                old_val = mutated[i]
+                possible_values = list(range(min_val, max_val + 1))
+                possible_values.remove(old_val)
+                mutated[i] = (
+                    random.choice(possible_values) if possible_values else old_val
+                )
+
+        return mutated
+
+    def genotype_phenotype_mapping(self, grammar, genome, expression="<expr>"):
+        """
+        Maps the genotype to its phenotype.
+
+        :return: a string representation of the genome.
+        """
+        tmp_genome = copy.deepcopy(genome)
+        while "<" in expression and len(tmp_genome) > 0:
+            next_non_terminal = re.search(r"<(.*?)>", expression).group(0)
+            choice = grammar[next_non_terminal][
+                (tmp_genome.pop(0) % len(grammar[next_non_terminal]))
+            ]
+            expression = expression.replace(next_non_terminal, choice, 1)
+        return expression
+
+    def expression(self, genome: list) -> str:
+        """
+        Convert a genome into string format with the help of the grammar.
+
+        :return: expression as `str`.
+        """
+        return self.genotype_phenotype_mapping(self.grammar, genome, "<expr>")
+
+    def print_population(self):
+        """
+        Prints the entire population
+        """
+        for individual in self.population:
+            self.print_individual(individual)
+
+    def print_individual(self, individual):
+        """
+        Prints information about a single individual.
+        """
+        print(
+            "Expression: "
+            + ";".join(self.expression(individual[0]))
+            + " : Fitness: "
+            + str(individual[1])
+        )
+
+    def pipeline(self, problem):
+        """
+        Single step of TGP
+        """
+
+        self.breed()
+        return self.evaluate(problem)