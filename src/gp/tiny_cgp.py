"""
TinyCGP: A minimalistic implementation of Cartesian Genetic Programming for
         TinyverseGP.

         Genome representation: Standard integer-based CGP
         Mutation operator: Point mutation
         Search algorithm: 1+lambda ES with non-strict selection option
"""

import math
import random
import time
from dataclasses import dataclass, field
from enum import Enum
<<<<<<< HEAD
from gp.tinyverse import GPModel, Hyperparameters, GPConfig, Var
from gp.problem import Problem
=======
from src.gp.tinyverse import GPModel, Hyperparameters, GPConfig, Var, GPIndividual, GPHyperparameters
>>>>>>> a19e84b9

@dataclass(kw_only=True)
class CGPHyperparameters(Hyperparameters):
    """
    Specialized hyperparameter configuration space for CGP.
    """
    mu: int
    lmbda: int
    population_size: int
    levels_back: int
    strict_selection: bool
    mutation_rate: float = None
    mutation_rate_genes: int = None

    def __post_init__(self):
        Hyperparameters.__post_init__(self)
        self.space["mu"] = (1, 4)
        self.space["lmbda"] = (1, 1024)
        self.space["strict_selection"] = [True, False]
        self.space["mutation_rate"] = (0.0, 1.0)

@dataclass(kw_only=True)
class CGPConfig(GPConfig):
    """
    Specialized GP configuration that is needed to run CGP.
    """
    num_inputs: int
    num_outputs: int
    num_function_nodes: int
    num_functions: int
    max_arity: int
    max_time: int
    report_every_improvement: bool = False

    def __post_init__(self):
        self.genes_per_node = self.max_arity + 1
        self.num_genes = (self.genes_per_node * self.num_function_nodes) + self.num_outputs


class CGPIndividual(GPIndividual):
    """
    Class that is used to represent a CGP individual.
    Formally a GP individual can be represented as a tuple consisting of
    the genome and the fitness value.

    Additionally, the CGP individual can store the path that are encoded in the genotype to
    avoid unnecessary evaluation costs by re-evaluating and re-visiting nodes in the
    decoding routine.
    """
    genome: list[int]
    fitness: any
    paths: list

    def __init__(self, genome_: list[int], fitness_: any = None, paths_=None):
        GPIndividual.__init__(self, genome_, fitness_)
        self.paths = paths_

    def __str__(self):
        return str(self.genome) + ";" + str(self.fitness)

    def serialize_genome(self):
        return self.genome

    def deserialize_genome(self, genome_):
        self.genome = genome_


class TinyCGP(GPModel):
    """
    Main class of the tiny CGP module that derives from GPModel and
    implements all related fundamental mechanisms tun run CGP.
    """

    class GeneType(Enum):
        """
        Enum for the gene type that are used for the CGP encoding.
        """
        FUNCTION = 0
        CONNECTION = 1
        OUTPUT = 2

    class TerminalType(Enum):
        """
        Enum used to specify the type of terminal symbols.
        """
        VARIABLE = 0
        CONSTANT = 1

    def __init__(self,functions_: list, terminals_: list,
                 config_: CGPConfig, hyperparameters_: CGPHyperparameters):
        super().__init__(config_, hyperparameters_)
        self.num_evaluations = 0
        self.population = []
        self.functions = functions_
        self.function2arity = [f.arity for f in functions_]
        self.terminals = terminals_
        self.inputs = dict()
        self.current_paths = None
        self.init_inputs(terminals_)
        self.init_population()

    def init_population(self) -> list:
        """
        Initialization routine that creates and inits
        the individuals for the first generation.

        :return: list of individuals
        """
        self.population.clear()
        for _ in range(self.hyperparameters.population_size):
            individual = self.init_individual()
            self.population.append(individual)

    def init_individual(self) -> CGPIndividual:
        """
        Creates and initializes an individual.

        :return CGP individual
        """
        return CGPIndividual(self.init_genome())

    def init_inputs(self, terminals_: list):
        """
        Initializes the inputs by taking the passed terminals.

        :param terminals_: Terminal symbols passed to the CGP class.
        """
        for index, terminal in enumerate(terminals_):
            if isinstance(terminal, Var):
                self.inputs[index] = (terminal, self.TerminalType.VARIABLE)
            else:
                self.inputs[index] = (terminal, self.TerminalType.CONSTANT)

    def init_genome(self) -> list[int]:
        """
        Initializes the genome by initializing each gene w.r.t. its type.

        :return: list of genes
        """
        return [self.init_gene(i) for i in range(self.config.num_genes)]

    def init_gene(self, position: int) -> int:
        """
        Initializes a gene at a specified position and returns the
        respective value.

        :param position: position of the gene in the genotype.
        :return: gene value
        """
        gene_type = self.phenotype(position)
        levels_back = self.hyperparameters.levels_back
        if gene_type == self.GeneType.CONNECTION:
            node_num = self.node_number(position)
            if node_num <= levels_back:
                return random.randint(0, node_num - 1)
            else:
                return random.randint(node_num - levels_back, node_num - 1)
        elif gene_type == self.GeneType.FUNCTION:
            return random.randint(0, self.config.num_functions - 1)
        else:
            rand = random.randint(0, self.config.num_inputs + self.config.num_function_nodes - 1)
            return rand

    def phenotype(self, position: int) -> GeneType:
        """
        Return the phenotype of a gene.

        :param position: gene position in the genome
        :return: gene type
        """
        if position >= self.config.num_function_nodes * (self.config.max_arity + 1):
            return self.GeneType.OUTPUT
        else:
            return self.GeneType.FUNCTION if position % (self.config.max_arity + 1) == 0 \
                else self.GeneType.CONNECTION

    def input_value(self, index: int) -> any:
        """
        Returns the input at a specified index.

        :param index: input index
        :return:input value
        """
        return self.inputs[index][0]

    def input_name(self, index: int) -> str:
        """
        Returns the name of an index at a specified index.

        :param index: input index
        :return:input name
        """
        idx = self.input_value(index)()
        return f'{self.input_value(index).name}({idx})' if idx is not None else self.input_value(index).name

    def input_type(self, index: int) -> TerminalType:
        """
        Returns the type of an index at a specified index.

        :param index: input index
        :return:input type
        """
        return self.inputs[index][1]

    def node_number(self, position: int) -> int:
        """
        Returns the node number at a specified position.

        :param position: position of the gene in the genome
        :return: node number where the gene belongs to
        """
        return math.floor(position / (self.config.max_arity + 1)) + self.config.num_inputs

    def node_position(self, node_num: int) -> int:
        """
        Returns the position of a node based on its number.

        :param node_num: number of the node in the genome
        :return: node position in the genome
        """
        return (node_num - self.config.num_inputs) * (self.config.max_arity + 1)

    def node_function(self, node_num: int, genome: list[int]) -> int:
        """
        Returns the function of the node at the given node number.

        :param node_num: Number of the node
        :param genome: Genome of the individual
        :return: function gene value
        """
        position = self.node_position(node_num)
        return genome[position]

    def node_connections(self, node_num: int, genome: list[int]) -> list:
        """
        Get the input connection genes of a node at the given node number.

        :param node_num: Number of the node
        :param genome: Genome of the individual
        :return: List connection gene values
        """
        position = self.node_position(node_num)
        return genome[position + 1: position + self.config.max_arity + 1]

    def get_outputs(self, genome: list[int]) -> list[int]:
        """
        Return the output genes.

        :param genome: Genome of an individual
        :return: List of output genes
        """
        return genome[len(genome) - self.config.num_outputs: len(genome)]

    def max_gene(self, position: int):
        """
        Return the maximum gene value that is specified at a
        position in the genome.

        :param position: Gene position
        :return: Maximum gene value
        """
        if self.phenotype(position) == self.GeneType.OUTPUT:
            return self.config.num_inputs + self.config.num_functions - 1
        elif self.phenotype(position) == self.GeneType.CONNECTION:
            return self.config.num_functions - 1
        else:
            return self.node_number(position) - 1

    def evaluate_individual(self, genome: list[int], problem) -> float:
        """
        Evaluates an individual against the problem.

        :param genome: the genome of an individual
        :return: fitness of the individual
        """
        self.num_evaluations += 1
        self.current_paths = None
        return problem.evaluate(genome, self)

    def evaluate_observation(self, genome: list[int], observation):
        """
        Evaluates an observation (of a dataset or environment)

        :param genome: Genome of an individual
        :param observation: Given observation
        :return: Prediction based on the genome and observation
        """
        paths = self.decode(genome)
        return self.predict(genome, observation, paths)

    def evaluate_node(self, node_num: int, genome: list[int], args: list) -> float:
        """
        Evaluates one node of the genome in the framework of the evaluation process.

        :param node_num: Number of the node
        :param genome: Genome of the individual that is evaluated
        :param args: Arguments given to the node

        :return: function value of the output of the node
        """
        function = self.node_function(node_num, genome)
        arity = self.functions[function].arity
        if arity < len(args):
            args = args[:arity]
        return self.functions[function](*args)

    def eval_complexity(self, genome: list[int]) -> float:
        """
        Returns the complexity of the genome based on the number of active nodes.

        :param genome: Genome of an individual
        :return: Complexity value
        """
        active_nodes = self.active_nodes(genome)
        return len(active_nodes)

    def is_valid(self, genome: list[int]) -> bool:
        """

        """
        return True

    def predict(self, genome: list[int], observation: list) -> list:
        """
        Makes prediction based on a given observation and the paths
        of the decoded individual.

        Decodes the paths that are encoded in the genome if not obtained already
        to avoid unnecessary iterations.

        Makes use the memoization to avoid re-evaluation of function nodes.

        :param genome: The genome of the individual
        :param observation: Current observation
        :return: set of predicted values
        """
        node_map = dict()
        prediction = []

        #if self.current_paths is None:
        self.current_paths = self.decode_optimized(genome)

        for path in self.current_paths:
            cost = 0.0
            for node_num in path:
                if node_num not in node_map.keys():
                    if node_num < self.config.num_inputs:
                        if self.terminals[node_num].const:
                            node_map[node_num] = self.terminals[node_num]()
                        else:
                            node_map[node_num] = observation[self.terminals[node_num]()]
                    else:
                        node_pos = self.node_position(node_num)
                        function = genome[node_pos]
                        connections = [gene for gene in genome[node_pos + 1:node_pos
                                                                            + self.function2arity[function] + 1]]
                        args = [node_map[connection] for connection in connections]
                        node_map[node_num] = self.functions[function](*args)
                cost = node_map[node_num]
            prediction.append(cost)
        return prediction

    def predict_iter(self, genome: list[int], observation: list) -> list:
        """
        Iterative forward prediction for CGP that calculates and stores the node values
        iteratively. The calculated node values are stored in a list and reused when the
        function node is evaluated again as an node argument.

        :param genome: The genome of the individual
        :param observation: Current observation
        :param paths: Decoded paths of the graph
        :return: Set of predicted values
        """
        max_idx = self.config.genes_per_node * self.config.num_function_nodes
        step = self.config.genes_per_node

        node_values = [None for i in range(self.config.num_function_nodes + self.config.num_inputs)]
        for i in range(self.config.num_inputs):
            if not self.terminals[i].const:
                node_values[i] = observation[i]
            else:
                node_values[i] = self.terminals[i]()

        n_idx = self.config.num_inputs
        for node_num in range(0, max_idx, step):
            function = genome[node_num]
            args = [node_values[i] for i in genome[node_num + 1:node_num + self.function2arity[function] + 1]]
            node_values[n_idx] = self.functions[function](*args)
            n_idx += 1

        return [node_values[genome[max_idx + i]] for i in range(self.config.num_outputs)]

    def active_nodes(self, genome: list[int], reverse=False) -> list[int]:
        """
        Determines the active nodes of an CGP individual and stores the node
        number.

        :param genome: Genome of the individual
        :param reverse: Reverse ordering of node numbers
        :return: Set of active node number
        """
        nodes_active = dict()

        # All function nodes referenced by the output genes
        # are active nodes
        for node_num in self.get_outputs(genome):
            if node_num >= self.config.num_inputs:
                nodes_active[node_num] = True

        start = self.config.num_genes - self.config.num_outputs - 1
        stop = 0
        step = -1
        # Iterate backwards over all genes of the function nodes
        for position in range(start, stop, step):
            node_num = self.node_number(position)
            # Continue only if the current position is a connection genes
            # and when the node is already known to be active
            if (node_num in nodes_active.keys()
                    and self.phenotype(position) == self.GeneType.CONNECTION):
                gene = genome[position]
                # Store only node numbers of active function nodes
                if gene >= self.config.num_inputs:
                    nodes_active[gene] = True
        return sorted(nodes_active.keys(), reverse=reverse)

    def decode(self, genome: list[int]) -> list[list[int]]:
        """
        Decodes the paths of the given genome and stores these as sequences
        of active function nodes.

        :param genome: Genome of an individual
        :return: decoded paths
        """
        paths = []
        node_map = dict()
        step = - self.config.genes_per_node

        # Iterate over the outputs of the genome
        for node_num in self.get_outputs(genome):
            node_map.clear()
            node_map[node_num] = True

            start = self.config.num_genes - self.config.num_outputs - 1
            stop = 0
            # Iterate backwards over the genes of the function nodes
            for gene_pos in range(start, stop, step):
                node_num = self.node_number(gene_pos)
                # Continue only if the node is linked to the path that
                # leads to the current output
                if node_num in node_map:
                    # Iterate over the connection genes
                    for connection in self.node_connections(node_num, genome):
                        # Store the node status of the connections in
                        # the node map
                        node_map[connection] = True
            path = sorted(node_map.keys())
            paths.append(path)
        return paths

    def decode_optimized(self, genome: list[int]) -> list[list[int]]:
        """
        Optimized decoding variant for problems with a high number of outputs
        that makes use of the active nodes determination to obtain the paths in the graph
        more efficiently.

        :param genome: Genome of the individuals
        :return: paths of the graph
        """
        nodes_active = self.active_nodes(genome, reverse=True)
        paths = []
        node_map = dict()

        # Iterate over all outputs
        for output in self.get_outputs(genome):
            node_map.clear()
            node_map[output] = True

            # Visit all active nodes that are linked with path that
            # lead to the current output
            for node_num in nodes_active:
                if node_num in node_map:
                    for connection in self.node_connections(node_num, genome):
                        # Use a node map to track the nodes
                        node_map[connection] = True
            # Obtain the path from the node map
            path = sorted(node_map.keys())
            paths.append(path)
        return paths

    def breed(self, parent: CGPIndividual = None):
        """
        Breeds lambda individuals with point mutation
        and adds them to the population.

        The genome is cloned before the mutation so that is
        guaranteed that the mutation is performed on the offspring's
        genome.

        :param parent: Individual selected to be the parent
        """
        self.population.clear()
        self.population.append(parent)
        for _ in range(self.hyperparameters.lmbda):
            offspring = CGPIndividual(parent.genome.copy())
            self.mutation(offspring.genome)
            self.population.append(offspring)

    def selection(self) -> list:
        """
        Performs a 1 + lambda strategy with either
        strict or non-strict selection. Non-strict selection
        allows to explore the neutral neighbourhood of the
        parent which has been found to be very effective for
        the use of CGP:

        :return: parent individual
        """
        sorted_pop = sorted(self.population, key=lambda ind: ind.fitness,
                            reverse=not self.config.minimizing_fitness)
        count = 0
        if not self.hyperparameters.strict_selection:
            best_fitness = sorted_pop[0].fitness
            for individual in sorted_pop:
                if individual.fitness != best_fitness:
                    break
                else:
                    count += 1
            parent = random.randint(0, count - 1)
        else:
            parent = 0
        return sorted_pop[parent]

    def mutation(self, genome: list[int]):
        """
        Performs the standard point mutation that is commonly used
        with CGP. A selected gene is resampled uniformly in its valid range.

        :param genome: Genome of the individual to be mutated
        :return: the mutated genome
        """
        if self.hyperparameters.mutation_rate is not None:
            num_genes = int(self.hyperparameters.mutation_rate * self.config.num_genes)
            for _ in range(num_genes):
                gene_pos = random.randint(0, self.config.num_genes - 1)
                genome[gene_pos] = self.init_gene(gene_pos)
        else:
            raise ValueError("The mutation_rate must be set")

    def expression(self, genome: list[int]) -> list[str]:
        """
        Generates the symbolic expression by decoding all paths and storing the subexpressions
        of the respective function nodes in a map that is used to compose a human-readable form.

        :param genome: Genome of the individual that should be decoded to human readable form
        :return: list of expressions
        """

        def generate_expr_map(genome: list[int], active_nodes=None) -> dict:
            """
            Generates a map of subexpressions for each node that is later used
            to compose the symbolic expression.

            :param genome: Genome of the individual
            :param active_nodes: List of active function nodes
            :return: map with node subexpressions
            """
            if active_nodes is None:
                active_nodes = self.active_nodes(genome)
            expr_map = dict()
            for node_num in active_nodes:
                function = self.node_function(node_num, genome)
                node_arity = self.function2arity[function]
                args = self.node_connections(node_num, genome)[0:node_arity]
                func_name = self.functions[function].name
                node_expr = func_name + "("
                for index, argument in enumerate(args):
                    if argument in expr_map:
                        arg_expr = expr_map[argument]
                    else:
                        arg_expr = self.input_name(argument)
                    node_expr += arg_expr
                    if index < node_arity - 1:
                        node_expr += ", "
                node_expr += ")"
                expr_map[node_num] = node_expr
            return expr_map

        expr_map = generate_expr_map(genome)
        expressions = []

        outputs = self.get_outputs(genome)

        for output in outputs:
            if output < self.config.num_inputs:
                expression = self.input_name(output)
            else:
                expression = expr_map[output]
            expressions.append(expression)

        return expressions

    def pipeline(self, problem):
        """
        Pipeline that performs one generational step CGP in the common
        1+lambda fashion.

        :return: best solution found in the population
        """

        parent = self.best_individual

        if not self.hyperparameters.strict_selection:
            parent = self.selection()

        # Population breeding
        self.breed(parent)

        # Evaluation of the offspring
        return self.evaluate(problem)

def print_population(self):
    for individual in self.population:
        self.print_individual(individual)


def print_individual(self, individual):
    print(f'Genome: {individual.genome} Fitness: {individual.fitness}')<|MERGE_RESOLUTION|>--- conflicted
+++ resolved
@@ -12,12 +12,7 @@
 import time
 from dataclasses import dataclass, field
 from enum import Enum
-<<<<<<< HEAD
-from gp.tinyverse import GPModel, Hyperparameters, GPConfig, Var
-from gp.problem import Problem
-=======
 from src.gp.tinyverse import GPModel, Hyperparameters, GPConfig, Var, GPIndividual, GPHyperparameters
->>>>>>> a19e84b9
 
 @dataclass(kw_only=True)
 class CGPHyperparameters(Hyperparameters):
