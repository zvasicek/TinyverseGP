"""
TinyverseGP: A modular cross-domain benchmark system for Genetic Programming.
             The tinyverse module includes a collections of base classes to be used by the GP modules.
             and therefore represent the fundamental model architecture of TinyverseGP.

             - GPModel: Abstract base class for GP representations
             - Config: Abstract base class for the GP configuration
                - GPConfig: Basic config class that considers fundamental
                            settings needed to run GP
             - Hyperparameters: Abstract base class for the hyperparameters
                - GPHyperparameters: Basic HP's often needed for the configuration of GP
             - Function: Base class for the representation of a non-terminal symbol
                         which is part of the function set
                    - Var:  Derived class for the representation of variable terminal symbols
                    - Const: Derived class for the representation of const terminal symbols
"""

from abc import ABC
from abc import abstractmethod
from dataclasses import dataclass
from typing import List, Any

class GPIndividual(ABC):
    genome: any
    fitness: any

    """
    Class that is used to represent a GP individual.
    Formally a GP individual can be represented as a tuple consisting of
    the genome and the fitness value.
    """

    def __init__(self, genome_: any, fitness_: any = None):
        self.genome = genome_
        self.fitness = fitness_

<<<<<<< HEAD
#    @abstractmethod
#    def genome_to_str(self):
#        pass

#    @abstractmethod
#    def str_to_genome(self):
#        pass

=======
>>>>>>> a05ed2eb
@dataclass
class GPLogging:
    best_fitness: float
    best_individual: GPIndividual
    num_evaluation: float

class GPModel(ABC):
    """
    Abstract based class for tiny GP representation modules.
    It describes the minimum requirements for a GP model that is
    integrated in the framework.
    """
    best_individual: GPIndividual
    num_evaluation: float
    population: List[GPIndividual]
    
    def evaluate(self) -> GPIndividual:
        """
        Evaluates the population.

        :returns: the best solution discovered in the population
        """
        best = None
        for individual in self.population:
            genome = individual.genome
            if (individual.fitness is None):
                individual.fitness = self.evaluate_individual(genome)
            fitness = individual.fitness

            if self.problem.is_ideal(fitness):
                return individual, True

            if best is None:
                best = individual
                best_fitness = fitness

            if self.problem.is_better(fitness, best_fitness):
                best = individual
                best_fitness = fitness
        
        self.best = best

        return best
        
    @abstractmethod
    def evaluate_individual(self,genome:GPIndividual) -> float:
        """
        Fitness function that evaluates a single individual.
        """
        pass
    
    @abstractmethod
    def evolve(self)  -> Any:
        """
        Main evolution loop that is used to run instances
        of a GP model.
        """
        pass

    def selection(self) -> Any:
        """
        Implementation of the selection mechanism.
        Commonly returns an individual object or the position
        of an individual in the population.
        """
        pass

    @abstractmethod
    def predict(self) -> Any:
        """
        The respective prediction method is implemented here.
        """
        pass

    @abstractmethod
    def expression(self) -> Any:
        """
        Returns a human-readable solution of a evolved candidate solution.
        Return value can be a string or a list of strings.
        """
        pass

    def report_job(self, job: int, num_evaluations: int, best_fitness: float,
                   silent_evolver: bool, minimalistic_output: bool):
        """
        Report the status of a job after has been executed.

        :param job: job number
        :param num_evaluations: Number of evaluations the run lasted
        :param best_fitness: Best fitness found during the run
        :param silent_evolver: Switch for activating/deactivating the report function
        :param minimalistic_output: Swith for minimalistic output
        :return:
        """
        if not silent_evolver:
            if not minimalistic_output:
                print("Job #" + str(job) + " - Evaluations: " + str(num_evaluations) +
                      " - Best Fitness: " + str(best_fitness))
            else:
                print(str(num_evaluations) + ";" + str(best_fitness))

    def report_generation(self, silent: bool, generation: int, best_fitness: float, report_interval: int):
        """
        Reports the status of a generation.

        :param silent: Switch for activating/deactivating the report function
        :param generation: Generation number
        :param best_fitness: Best fitness found so far
        :param report_interval: Interval after which the generation status is reported
        """
        if not silent and generation % report_interval == 0:
            print("Generation #" + str(generation) + " - Best Fitness: " + str(best_fitness))

@dataclass
class Config(ABC):
    """
    Abstract class for configuration classes.
    """
    def dictionary(self) -> dict:
        return self.__dict__

@dataclass
class GPConfig(Config):
    """
    Configuration class for GP models.
    This class contains the common configuration parameters for GP models related to
    execution and output of a run.
    """
<<<<<<< HEAD
#    seed: int
=======
>>>>>>> a05ed2eb
    num_jobs: int
    max_generations: int
    stopping_criteria: float
    minimizing_fitness: bool
    ideal_fitness: float
    silent_algorithm: bool
    silent_evolver: bool
    minimalistic_output: bool
    num_outputs: int
    report_interval: int
<<<<<<< HEAD
#    checkpoint_interval: int
#    checkpoint_dir: str
    max_time: int
#    erc: list
=======
    max_time: int
>>>>>>> a05ed2eb

@dataclass
class Hyperparameters(ABC):
    """
    Base class for the GP hyperparamters.
    """

    def dictionary(self) -> dict:
        return self.__dict__

@dataclass
class GPHyperparameters(Hyperparameters):
    """
    Hyperparameters class for Genetic Programming models.
    This class is responsible for storing the tunable hyperparameters of the GP model.
    """
    pop_size: int
    max_size: int
    max_depth: int
    mutation_rate: float
    cx_rate: float
    tournament_size: int

@dataclass
class Function():
    """
    Main class used for representing functions, variables or constants.
    It contains information about arity, a string representation for the function,
    and the function itself.
    The method `call` is used to call the function with the given arguments.
    The method `custom` is meant to make the function compatible with sympy, if
    None is passed, it will use the defaults.
    """
    name: str
    arity: int
    function: callable
    custom: callable

    def __init__(self, arity_, name_, function_, custom_=None):
        self.function = function_
        self.name = name_
        self.arity = arity_
        self.custom = custom_

    def __call__(self, *args) -> Any:
        assert (len(args) == self.arity)
        return self.function(*args)


class Var(Function):
    """
    Class for representing variable terminals.
    """
    def __init__(self, index: int = None, name_: str = None):
        self.const = False
        if name_ is None:
            name_ = 'Var'
        Function.__init__(self, 0, name_, lambda: index)


class Const(Function):
    """
    Class for representing constant terminals.
    """
    def __init__(self, value):
        self.const = True
        Function.__init__(self, 0, 'Const', lambda: value)
<|MERGE_RESOLUTION|>--- conflicted
+++ resolved
@@ -34,17 +34,6 @@
         self.genome = genome_
         self.fitness = fitness_
 
-<<<<<<< HEAD
-#    @abstractmethod
-#    def genome_to_str(self):
-#        pass
-
-#    @abstractmethod
-#    def str_to_genome(self):
-#        pass
-
-=======
->>>>>>> a05ed2eb
 @dataclass
 class GPLogging:
     best_fitness: float
@@ -173,10 +162,6 @@
     This class contains the common configuration parameters for GP models related to
     execution and output of a run.
     """
-<<<<<<< HEAD
-#    seed: int
-=======
->>>>>>> a05ed2eb
     num_jobs: int
     max_generations: int
     stopping_criteria: float
@@ -187,14 +172,7 @@
     minimalistic_output: bool
     num_outputs: int
     report_interval: int
-<<<<<<< HEAD
-#    checkpoint_interval: int
-#    checkpoint_dir: str
     max_time: int
-#    erc: list
-=======
-    max_time: int
->>>>>>> a05ed2eb
 
 @dataclass
 class Hyperparameters(ABC):
